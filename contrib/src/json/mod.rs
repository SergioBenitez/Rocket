--- conflicted
+++ resolved
@@ -73,13 +73,8 @@
     type Error = SerdeError;
 
     fn from_data(request: &Request, data: Data) -> data::Outcome<Self, SerdeError> {
-<<<<<<< HEAD
-        if !request.content_type().is_json() {
+        if !request.content_type().map_or(false, |ct| ct.is_json()) {
             error!("Content-Type is not JSON.");
-=======
-        if !request.content_type().map_or(false, |ct| ct.is_json()) {
-            error_!("Content-Type is not JSON.");
->>>>>>> 46f753e1
             return Outcome::Forward(data);
         }
 
