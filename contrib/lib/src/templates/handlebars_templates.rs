--- conflicted
+++ resolved
@@ -14,11 +14,7 @@
             if let Err(e) = hb.register_template_file(name, path) {
                 let span = error_span!("Error in Handlebars template", template = %name);
                 info!(parent: &span, template.error = %e);
-<<<<<<< HEAD
-                info!(parent: &span, template.path = path.to_string_lossy());
-=======
                 info!(parent: &span, template.path = %path.to_string_lossy());
->>>>>>> eeeab889
                 return None;
             }
         }
