--- conflicted
+++ resolved
@@ -28,11 +28,7 @@
 rocket_http = { version = "0.5.0-dev", path = "../http" }
 futures-preview = { version = "0.3.0-alpha.18", features = ["nightly", "async-await"] }
 futures-tokio-compat = { git = "https://github.com/Nemo157/futures-tokio-compat", rev = "8a93702" }
-<<<<<<< HEAD
 tokio = { version = "=0.2.0-alpha.4", features = ["signal"] }
-=======
-tokio = "=0.2.0-alpha.4"
->>>>>>> 6042c17e
 yansi = "0.5"
 log = { version = "0.4", features = ["std"] }
 toml = "0.4.7"
