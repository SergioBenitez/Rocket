--- conflicted
+++ resolved
@@ -477,13 +477,8 @@
     fn req_route_path_match(a: &'static str, b: &'static str) -> bool {
         let rocket = Rocket::custom(Config::development());
         let req = Request::new(&rocket, Get, Origin::parse(a).expect("valid URI"));
-<<<<<<< HEAD
-        let route = Route::ranked(0, Get, b.to_string(), dummy_handler);
+        let route = Route::ranked(0, Get, b.to_string(), dummy);
         route.matches_by_method(&req)
-=======
-        let route = Route::ranked(0, Get, b.to_string(), dummy);
-        route.matches(&req)
->>>>>>> 549c9241
     }
 
     #[test]
