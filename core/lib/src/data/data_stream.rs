--- conflicted
+++ resolved
@@ -113,35 +113,23 @@
 
 impl AsyncRead for DataStream {
     #[inline(always)]
-<<<<<<< HEAD
-    fn poll_read(mut self: Pin<&mut Self>, cx: &mut Context<'_>, buf: &mut [u8]) -> Poll<Result<usize, std::io::Error>> {
-        trace!("DataStream::poll_read()");
-        if self.0.len() > 0 {
-            let count = std::cmp::min(buf.len(), self.0.len());
-            trace!("Reading peeked {} into dest {} = {} bytes", self.0.len(), buf.len(), count);
-            let next = self.0.split_off(count);
-            (&mut buf[..count]).copy_from_slice(&self.0[..]);
-            self.0 = next;
-            Poll::Ready(Ok(count))
-        } else {
-            trace!("Delegating to remaining stream");
-            Pin::new(&mut self.1).poll_read(cx, buf)
-=======
     fn poll_read(
         mut self: Pin<&mut Self>,
         cx: &mut Context<'_>,
         buf: &mut [u8]
     ) -> Poll<io::Result<usize>> {
+        let span = tracing::trace_span!("DataStream::poll_read()");
+        let _e = span.enter();
+      
         if self.buffer.limit() > 0 {
-            trace_!("DataStream::buffer_read()");
+            trace!("DataStream::buffer_read()");
             match Pin::new(&mut self.buffer).poll_read(cx, buf) {
                 Poll::Ready(Ok(0)) => { /* fall through */ },
                 poll => return poll,
             }
->>>>>>> 549c9241
         }
 
-        trace_!("DataStream::stream_read()");
+        trace!("DataStream::stream_read()");
         Pin::new(&mut self.stream).poll_read(cx, buf)
     }
 }