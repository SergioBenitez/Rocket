use std::fs::File;
use std::io::Cursor;

use crate::http::{Status, ContentType, StatusClass};
use crate::response::{self, Response};
use crate::request::Request;

/// Trait implemented by types that generate responses for clients.
///
/// Types that implement this trait can be used as the return type of a handler,
/// as illustrated below with `T`:
///
/// ```rust
/// # #[macro_use] extern crate rocket;
/// # type T = ();
/// #
/// #[get("/")]
/// fn index() -> T { /* ... */ }
/// ```
///
/// In this example, `T` can be any type, as long as it implements `Responder`.
///
/// # Return Value
///
/// A `Responder` returns a `Future` whose output type is an `Ok(Response)` or
/// an `Err(Status)`:
///
///   * An `Ok` variant means that the `Responder` was successful in generating
///     a `Response`. The `Response` will be written out to the client.
///
///   * An `Err` variant means that the `Responder` could not or did not
///     generate a `Response`. The contained `Status` will be used to find the
///     relevant error catcher which then generates an error response.
///
/// # Provided Implementations
///
/// Rocket implements `Responder` for several standard library types. Their
/// behavior is documented here. Note that the `Result` implementation is
/// overloaded, allowing for two `Responder`s to be used at once, depending on
/// the variant.
///
///   * **&str**
///
///     Sets the `Content-Type` to `text/plain`. The string is used as the body
///     of the response, which is fixed size and not streamed. To stream a raw
///     string, use `Stream::from(Cursor::new(string))`.
///
///   * **String**
///
///     Sets the `Content-Type` to `text/plain`. The string is used as the body
///     of the response, which is fixed size and not streamed. To stream a
///     string, use `Stream::from(Cursor::new(string))`.
///
///   * **&\[u8\]**
///
///     Sets the `Content-Type` to `application/octet-stream`. The slice
///     is used as the body of the response, which is fixed size and not
///     streamed. To stream a slice of bytes, use
///     `Stream::from(Cursor::new(data))`.
///
///   * **Vec&lt;u8>**
///
///     Sets the `Content-Type` to `application/octet-stream`. The vector's data
///     is used as the body of the response, which is fixed size and not
///     streamed. To stream a vector of bytes, use
///     `Stream::from(Cursor::new(vec))`.
///
///   * **File**
///
///     Responds with a streamed body containing the data in the `File`. No
///     `Content-Type` is set. To automatically have a `Content-Type` set based
///     on the file's extension, use [`NamedFile`](crate::response::NamedFile).
///
///   * **()**
///
///     Responds with an empty body. No `Content-Type` is set.
///
///   * **Option&lt;T>**
///
///     If the `Option` is `Some`, the wrapped responder is used to respond to
///     the client. Otherwise, an `Err` with status **404 Not Found** is
///     returned and a warning is printed to the console.
///
///   * **Result&lt;T, E>**
///
///     If the `Result` is `Ok`, the wrapped `Ok` responder is used to respond
///     to the client. If the `Result` is `Err`, the wrapped `Err` responder is
///     used to respond to the client.
///
/// # Implementation Tips
///
/// This section describes a few best practices to take into account when
/// implementing `Responder`.
///
/// ## Joining and Merging
///
/// When chaining/wrapping other `Responder`s, use the
/// [`merge()`](Response::merge()) or [`join()`](Response::join()) methods on
/// the `Response` or `ResponseBuilder` struct. Ensure that you document the
/// merging or joining behavior appropriately.
///
/// ## Inspecting Requests
///
/// A `Responder` has access to the request it is responding to. Even so, you
/// should avoid using the `Request` value as much as possible. This is because
/// using the `Request` object makes your responder _impure_, and so the use of
/// the type as a `Responder` has less intrinsic meaning associated with it. If
/// the `Responder` were pure, however, it would always respond in the same manner,
/// regardless of the incoming request. Thus, knowing the type is sufficient to
/// fully determine its functionality.
///
/// ## Lifetimes
///
/// `Responder` has two lifetimes: `Responder<'r, 'o: 'r>`. The first lifetime,
/// `'r`, refers to the reference to the `&'r Request`, while the second
/// lifetime refers to the returned `Response<'o>`. The bound `'o: 'r` allows
/// `'o` to be any lifetime that lives at least as long as the `Request`. In
/// particular, this includes borrows from the `Request` itself (where `'o` would
/// be `'r` as in `impl<'r> Responder<'r, 'r>`) as well as `'static` data (where
/// `'o` would be `'static` as in `impl<'r> Responder<'r, 'static>`).
///
/// # Example
///
/// Say that you have a custom type, `Person`:
///
/// ```rust
/// struct Person {
///     name: String,
///     age: u16
/// }
/// ```
///
/// You'd like to use `Person` as a `Responder` so that you can return a
/// `Person` directly from a handler:
///
/// ```rust
/// # #[macro_use] extern crate rocket;
/// # type Person = String;
/// #[get("/person/<id>")]
/// fn person(id: usize) -> Option<Person> {
///     # /*
///     Person::from_id(id)
///     # */ None
/// }
/// # fn main() {}
/// ```
///
/// You want the `Person` responder to set two header fields: `X-Person-Name`
/// and `X-Person-Age` as well as supply a custom representation of the object
/// (`Content-Type: application/x-person`) in the body of the response. The
/// following `Responder` implementation accomplishes this:
///
/// ```rust
/// # #[macro_use] extern crate rocket;
/// #
/// # #[derive(Debug)]
/// # struct Person { name: String, age: u16 }
/// #
/// use std::io::Cursor;
///
/// use rocket::request::Request;
/// use rocket::response::{self, Response, Responder};
/// use rocket::http::ContentType;
///
/// impl<'r> Responder<'r, 'static> for Person {
///     fn respond_to(self, _: &'r Request<'_>) -> response::Result<'static> {
///         let person_string = format!("{}:{}", self.name, self.age);
///         Response::build()
///             .sized_body(person_string.len(), Cursor::new(person_string))
///             .raw_header("X-Person-Name", self.name)
///             .raw_header("X-Person-Age", self.age.to_string())
///             .header(ContentType::new("application", "x-person"))
///             .ok()
///     }
/// }
/// #
/// # #[get("/person")]
/// # fn person() -> Person { Person { name: "a".to_string(), age: 20 } }
/// # fn main() {  }
/// ```
pub trait Responder<'r, 'o: 'r> {
    /// Returns `Ok` if a `Response` could be generated successfully. Otherwise,
    /// returns an `Err` with a failing `Status`.
    ///
    /// The `request` parameter is the `Request` that this `Responder` is
    /// responding to.
    ///
    /// When using Rocket's code generation, if an `Ok(Response)` is returned,
    /// the response will be written out to the client. If an `Err(Status)` is
    /// returned, the error catcher for the given status is retrieved and called
    /// to generate a final error response, which is then written out to the
    /// client.
    fn respond_to(self, request: &'r Request<'_>) -> response::Result<'o>;
}

/// Returns a response with Content-Type `text/plain` and a fixed-size body
/// containing the string `self`. Always returns `Ok`.
impl<'r, 'o: 'r> Responder<'r, 'o> for &'o str {
    fn respond_to(self, _: &'r Request<'_>) -> response::Result<'o> {
        Response::build()
            .header(ContentType::Plain)
            .sized_body(self.len(), Cursor::new(self))
            .ok()
    }
}

/// Returns a response with Content-Type `text/plain` and a fixed-size body
/// containing the string `self`. Always returns `Ok`.
impl<'r> Responder<'r, 'static> for String {
    fn respond_to(self, _: &'r Request<'_>) -> response::Result<'static> {
        Response::build()
            .header(ContentType::Plain)
            .sized_body(self.len(), Cursor::new(self))
            .ok()
    }
}

/// Returns a response with Content-Type `application/octet-stream` and a
/// fixed-size body containing the data in `self`. Always returns `Ok`.
impl<'r, 'o: 'r> Responder<'r, 'o> for &'o [u8] {
    fn respond_to(self, _: &'r Request<'_>) -> response::Result<'o> {
        Response::build()
            .header(ContentType::Binary)
            .sized_body(self.len(), Cursor::new(self))
            .ok()
    }
}

/// Returns a response with Content-Type `application/octet-stream` and a
/// fixed-size body containing the data in `self`. Always returns `Ok`.
impl<'r> Responder<'r, 'static> for Vec<u8> {
    fn respond_to(self, _: &'r Request<'_>) -> response::Result<'static> {
        Response::build()
            .header(ContentType::Binary)
            .sized_body(self.len(), Cursor::new(self))
            .ok()
    }
}

/// Returns a response with a sized body for the file. Always returns `Ok`.
impl<'r> Responder<'r, 'static> for File {
    fn respond_to(self, req: &'r Request<'_>) -> response::Result<'static> {
        tokio::fs::File::from(self).respond_to(req)
    }
}

/// Returns a response with a sized body for the file. Always returns `Ok`.
impl<'r> Responder<'r, 'static> for tokio::fs::File {
    fn respond_to(self, _: &'r Request<'_>) -> response::Result<'static> {
        Response::build().sized_body(None, self).ok()
    }
}

/// Returns an empty, default `Response`. Always returns `Ok`.
impl<'r> Responder<'r, 'static> for () {
    fn respond_to(self, _: &'r Request<'_>) -> response::Result<'static> {
        Ok(Response::new())
    }
}

/// Responds with the inner `Responder` in `Cow`.
impl<'r, 'o: 'r, R: ?Sized + ToOwned> Responder<'r, 'o> for std::borrow::Cow<'o, R>
    where &'o R: Responder<'r, 'o> + 'o, <R as ToOwned>::Owned: Responder<'r, 'o> + 'r
{
    fn respond_to(self, req: &'r Request<'_>) -> response::Result<'o> {
        match self {
            std::borrow::Cow::Borrowed(b) => b.respond_to(req),
            std::borrow::Cow::Owned(o) => o.respond_to(req),
        }
    }
}

/// If `self` is `Some`, responds with the wrapped `Responder`. Otherwise prints
/// a warning message and returns an `Err` of `Status::NotFound`.
impl<'r, 'o: 'r, R: Responder<'r, 'o>> Responder<'r, 'o> for Option<R> {
    fn respond_to(self, req: &'r Request<'_>) -> response::Result<'o> {
        match self {
            Some(r) => r.respond_to(req),
            None => {
                warn!("Response was `None`.");
                Err(Status::NotFound)
            },
        }
    }
}

// Responds with the wrapped `Responder` in `self`, whether it is `Ok` or
/// `Err`.
impl<'r, 'o: 'r, 't: 'o, 'e: 'o, T, E> Responder<'r, 'o> for Result<T, E>
    where T: Responder<'r, 't>, E: Responder<'r, 'e>
{
    fn respond_to(self, req: &'r Request<'_>) -> response::Result<'o> {
        match self {
            Ok(responder) => responder.respond_to(req),
            Err(responder) => responder.respond_to(req),
        }
    }
}

/// The response generated by `Status` depends on the status code itself. The
/// table below summarizes the functionality:
///
/// | Status Code Range | Response                              |
/// |-------------------|---------------------------------------|
/// | [400, 599]        | Forwards to catcher for given status. |
/// | 100, [200, 205]   | Empty with status of `self`.          |
/// | All others.       | Invalid. Errors to `500` catcher.     |
///
/// In short, a client or server error status codes will forward to the
/// corresponding error catcher, a successful status code less than `206` or
/// `100` responds with any empty body and the given status code, and all other
/// status code emit an error message and forward to the `500` (internal server
/// error) catcher.
impl<'r> Responder<'r, 'static> for Status {
    fn respond_to(self, _: &'r Request<'_>) -> response::Result<'static> {
        match self.class() {
            StatusClass::ClientError | StatusClass::ServerError => Err(self),
            StatusClass::Success if self.code < 206 => {
                Response::build().status(self).ok()
            }
            StatusClass::Informational if self.code == 100 => {
                Response::build().status(self).ok()
            }
            _ => {
<<<<<<< HEAD
                error!("Invalid status used as responder: {}.", self);
                warn!("Fowarding to 500 (Internal Server Error) catcher.");
=======
                error_!("Invalid status used as responder: {}.", self);
>>>>>>> 549c9241
                Err(Status::InternalServerError)
            }
        }
    }
}<|MERGE_RESOLUTION|>--- conflicted
+++ resolved
@@ -322,12 +322,7 @@
                 Response::build().status(self).ok()
             }
             _ => {
-<<<<<<< HEAD
                 error!("Invalid status used as responder: {}.", self);
-                warn!("Fowarding to 500 (Internal Server Error) catcher.");
-=======
-                error_!("Invalid status used as responder: {}.", self);
->>>>>>> 549c9241
                 Err(Status::InternalServerError)
             }
         }
