--- conflicted
+++ resolved
@@ -323,17 +323,12 @@
         config.set_extras(self.extras);
         config.set_limits(self.limits);
 
-<<<<<<< HEAD
-        if let Some((certs_path, key_path, cert_store_path)) = self.tls {
-            config.set_tls(&certs_path, &key_path, cert_store_path.as_ref().map(String::as_str))?;
-=======
         if let Some(root) = self.root {
             config.set_root(root);
         }
 
-        if let Some((certs_path, key_path)) = self.tls {
-            config.set_tls(&certs_path, &key_path)?;
->>>>>>> ecc17d19
+        if let Some((certs_path, key_path, cert_store_path)) = self.tls {
+            config.set_tls(&certs_path, &key_path, cert_store_path.as_ref().map(String::as_str))?;
         }
 
         if let Some(key) = self.secret_key {
