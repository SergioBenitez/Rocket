--- conflicted
+++ resolved
@@ -100,125 +100,7 @@
 
 mod secret_key;
 mod config;
-<<<<<<< HEAD
-mod builder;
-mod toml_ext;
-mod custom_values;
-
-use std::env;
-use std::fs::File;
-use std::collections::HashMap;
-use std::io::Read;
-use std::path::{Path, PathBuf};
-
-use toml;
-
-pub use toml::value::{Array, Map, Table, Value, Datetime};
-pub use self::error::ConfigError;
-pub use self::environment::Environment;
-pub use self::config::Config;
-pub use self::builder::ConfigBuilder;
-pub use crate::trace::LoggingLevel;
-pub(crate) use self::toml_ext::LoggedValue;
-
-use self::Environment::*;
-use self::environment::CONFIG_ENV;
-use crate::trace::COLORS_ENV;
-use self::toml_ext::parse_simple_toml_value;
-use crate::http::uncased::uncased_eq;
-
-const CONFIG_FILENAME: &str = "Rocket.toml";
-const GLOBAL_ENV_NAME: &str = "global";
-const ENV_VAR_PREFIX: &str = "ROCKET_";
-
-const CODEGEN_DEBUG_ENV: &str = "ROCKET_CODEGEN_DEBUG";
-const CONFIG_FILE_ENV: &str = "ROCKET_CONFIG_FILE";
-const PREHANDLED_VARS: [&str; 4] = [CODEGEN_DEBUG_ENV, CONFIG_FILE_ENV, CONFIG_ENV, COLORS_ENV];
-
-/// Wraps `std::result` with the error type of [`ConfigError`].
-pub type Result<T> = std::result::Result<T, ConfigError>;
-
-/// Stores a "full" config, which is all `Config`s for every environment.
-#[derive(Debug, PartialEq)]
-pub(crate) struct FullConfig {
-    pub active_env: Environment,
-    config: HashMap<Environment, Config>,
-}
-
-impl FullConfig {
-    /// Read the configuration from the `Rocket.toml` file. The file is searched
-    /// for recursively up the tree, starting from the CWD.
-    pub fn read_from(path: &Path) -> Result<FullConfig> {
-        // Try to open the config file for reading.
-        let mut handle = File::open(path).map_err(|_| ConfigError::IoError)?;
-
-        // Read the configure file to a string for parsing.
-        let mut contents = String::new();
-        handle.read_to_string(&mut contents).map_err(|_| ConfigError::IoError)?;
-
-        // Parse the config and return the result.
-        let mut config = FullConfig::parse(contents, path)?;
-
-        // Override any config values with those from the environment.
-        config.override_from_env()?;
-
-        Ok(config)
-    }
-
-    /// Return the default configuration for all environments and marks the
-    /// active environment (from `CONFIG_ENV`) as active. Overrides the defaults
-    /// with values from the `ROCKET_{PARAM}` environment variables. Doesn't
-    /// read any other sources.
-    pub fn env_default() -> Result<FullConfig> {
-        let mut config = Self::active_default_with_path(None)?;
-        config.override_from_env()?;
-        Ok(config)
-    }
-
-    /// Return the default configuration for all environments and marks the
-    /// active environment (from `CONFIG_ENV`) as active. This doesn't read
-    /// `filename`, nor any other config values from any source; it simply uses
-    /// `filename` to set up the config path property in the returned `Config`.
-    fn active_default_with_path(path: Option<&Path>) -> Result<FullConfig> {
-        let mut defaults = HashMap::new();
-        if let Some(path) = path {
-            defaults.insert(Development, Config::default_from(Development, &path)?);
-            defaults.insert(Staging, Config::default_from(Staging, &path)?);
-            defaults.insert(Production, Config::default_from(Production, &path)?);
-        } else {
-            defaults.insert(Development, Config::default(Development)?);
-            defaults.insert(Staging, Config::default(Staging)?);
-            defaults.insert(Production, Config::default(Production)?);
-        }
-
-        Ok(FullConfig {
-            active_env: Environment::active()?,
-            config: defaults,
-        })
-    }
-
-    /// Returns the path to the config file that should be parsed.
-    ///
-    /// If the environment variable `CONFIG_FILE_ENV` is set, that path is
-    /// assumed to be the config file. Assuming such a file exists, that path is
-    /// returned. If the file doesn't exist, an error is returned.
-    ///
-    /// If the variable isn't set, Iteratively search for `CONFIG_FILENAME`
-    /// starting at the current working directory and working up through its
-    /// parents. Returns the path to the discovered file.
-    fn find_config_path() -> Result<PathBuf> {
-        if let Some(path) = env::var_os(CONFIG_FILE_ENV) {
-            let config = Path::new(&path);
-            if config.metadata().map_or(false, |m| m.is_file()) {
-                return Ok(config.into());
-            } else {
-                let msg = "The user-supplied config file does not exist.";
-                return Err(ConfigError::BadFilePath(config.into(), msg));
-            }
-        }
-=======
 mod tls;
->>>>>>> eeeab889
 
 #[doc(hidden)] pub use config::pretty_print_error;
 
@@ -228,359 +110,9 @@
 pub use tls::TlsConfig;
 
 #[cfg(test)]
-<<<<<<< HEAD
-mod test {
-    use std::env;
-    use std::sync::Mutex;
-
-    use super::{Config, FullConfig, ConfigError, ConfigBuilder};
-    use super::{Environment, GLOBAL_ENV_NAME};
-    use super::environment::CONFIG_ENV;
-    use super::Environment::*;
-    use super::Result;
-
-    use crate::trace::LoggingLevel;
-
-    const TEST_CONFIG_FILENAME: &'static str = "/tmp/testing/Rocket.toml";
-
-    // TODO: It's a shame we have to depend on lazy_static just for this.
-    lazy_static::lazy_static! {
-        static ref ENV_LOCK: Mutex<usize> = Mutex::new(0);
-    }
-
-    macro_rules! check_config {
-        ($rconfig:expr, $econfig:expr) => (
-            let expected = $econfig.finalize().unwrap();
-            match $rconfig {
-                Ok(config) => assert_eq!(config.active(), &expected),
-                Err(e) => panic!("Config {} failed: {:?}", stringify!($rconfig), e)
-            }
-        );
-
-        ($env:expr, $rconfig:expr, $econfig:expr) => (
-            let expected = $econfig.finalize().unwrap();
-            match $rconfig {
-                Ok(ref config) => assert_eq!(config.get($env), &expected),
-                Err(ref e) => panic!("Config {} failed: {:?}", stringify!($rconfig), e)
-            }
-        );
-    }
-
-    fn env_default() -> Result<FullConfig>  {
-        FullConfig::env_default()
-    }
-
-    fn default_config(env: Environment) -> ConfigBuilder {
-        ConfigBuilder::new(env)
-    }
-
-    #[test]
-    fn test_defaults() {
-        // Take the lock so changing the environment doesn't cause races.
-        let _env_lock = ENV_LOCK.lock().unwrap();
-
-        // First, without an environment. Should get development defaults on
-        // debug builds and productions defaults on non-debug builds.
-        env::remove_var(CONFIG_ENV);
-        #[cfg(debug_assertions)] check_config!(env_default(), default_config(Development));
-        #[cfg(not(debug_assertions))] check_config!(env_default(), default_config(Production));
-
-        // Now with an explicit dev environment.
-        for env in &["development", "dev"] {
-            env::set_var(CONFIG_ENV, env);
-            check_config!(env_default(), default_config(Development));
-        }
-
-        // Now staging.
-        for env in &["stage", "staging"] {
-            env::set_var(CONFIG_ENV, env);
-            check_config!(env_default(), default_config(Staging));
-        }
-
-        // Finally, production.
-        for env in &["prod", "production"] {
-            env::set_var(CONFIG_ENV, env);
-            check_config!(env_default(), default_config(Production));
-        }
-    }
-
-    #[test]
-    fn test_bad_environment_vars() {
-        // Take the lock so changing the environment doesn't cause races.
-        let _env_lock = ENV_LOCK.lock().unwrap();
-
-        for env in &["", "p", "pr", "pro", "prodo", " prod", "dev ", "!dev!", "🚀 "] {
-            env::set_var(CONFIG_ENV, env);
-            let err = ConfigError::BadEnv(env.to_string());
-            assert!(env_default().err().map_or(false, |e| e == err));
-        }
-
-        // Test that a bunch of invalid environment names give the right error.
-        env::remove_var(CONFIG_ENV);
-        for env in &["p", "pr", "pro", "prodo", "bad", "meow", "this", "that"] {
-            let toml_table = format!("[{}]\n", env);
-            let e_str = env.to_string();
-            let err = ConfigError::BadEntry(e_str, TEST_CONFIG_FILENAME.into());
-            assert!(FullConfig::parse(toml_table, TEST_CONFIG_FILENAME)
-                    .err().map_or(false, |e| e == err));
-        }
-    }
-
-    #[test]
-    fn test_good_full_config_files() {
-        // Take the lock so changing the environment doesn't cause races.
-        let _env_lock = ENV_LOCK.lock().unwrap();
-        env::remove_var(CONFIG_ENV);
-
-        let config_str = r#"
-            address = "1.2.3.4"
-            port = 7810
-            workers = 21
-            log = "critical"
-            keep_alive = 0
-            secret_key = "8Xui8SN4mI+7egV/9dlfYYLGQJeEx4+DwmSQLwDVXJg="
-            template_dir = "mine"
-            json = true
-            pi = 3.14
-        "#;
-
-        let mut expected = default_config(Development)
-            .address("1.2.3.4")
-            .port(7810)
-            .workers(21)
-            .log_level(LoggingLevel::Critical)
-            .keep_alive(0)
-            .secret_key("8Xui8SN4mI+7egV/9dlfYYLGQJeEx4+DwmSQLwDVXJg=")
-            .extra("template_dir", "mine")
-            .extra("json", true)
-            .extra("pi", 3.14);
-
-        expected.environment = Development;
-        let dev_config = ["[dev]", config_str].join("\n");
-        let parsed = FullConfig::parse(dev_config, TEST_CONFIG_FILENAME);
-        check_config!(Development, parsed, expected.clone());
-        check_config!(Staging, parsed, default_config(Staging));
-        check_config!(Production, parsed, default_config(Production));
-
-        expected.environment = Staging;
-        let stage_config = ["[stage]", config_str].join("\n");
-        let parsed = FullConfig::parse(stage_config, TEST_CONFIG_FILENAME);
-        check_config!(Staging, parsed, expected.clone());
-        check_config!(Development, parsed, default_config(Development));
-        check_config!(Production, parsed, default_config(Production));
-
-        expected.environment = Production;
-        let prod_config = ["[prod]", config_str].join("\n");
-        let parsed = FullConfig::parse(prod_config, TEST_CONFIG_FILENAME);
-        check_config!(Production, parsed, expected);
-        check_config!(Development, parsed, default_config(Development));
-        check_config!(Staging, parsed, default_config(Staging));
-    }
-
-    #[test]
-    fn test_good_address_values() {
-        // Take the lock so changing the environment doesn't cause races.
-        let _env_lock = ENV_LOCK.lock().unwrap();
-        env::set_var(CONFIG_ENV, "dev");
-
-        check_config!(FullConfig::parse(r#"
-                          [development]
-                          address = "localhost"
-                      "#.to_string(), TEST_CONFIG_FILENAME), {
-                          default_config(Development).address("localhost")
-                      });
-
-        check_config!(FullConfig::parse(r#"
-                          [development]
-                          address = "127.0.0.1"
-                      "#.to_string(), TEST_CONFIG_FILENAME), {
-                          default_config(Development).address("127.0.0.1")
-                      });
-
-        check_config!(FullConfig::parse(r#"
-                          [development]
-                          address = "::"
-                      "#.to_string(), TEST_CONFIG_FILENAME), {
-                          default_config(Development).address("::")
-                      });
-
-        check_config!(FullConfig::parse(r#"
-                          [dev]
-                          address = "2001:db8::370:7334"
-                      "#.to_string(), TEST_CONFIG_FILENAME), {
-                          default_config(Development).address("2001:db8::370:7334")
-                      });
-
-        check_config!(FullConfig::parse(r#"
-                          [dev]
-                          address = "0.0.0.0"
-                      "#.to_string(), TEST_CONFIG_FILENAME), {
-                          default_config(Development).address("0.0.0.0")
-                      });
-    }
-
-    #[test]
-    fn test_bad_address_values() {
-        // Take the lock so changing the environment doesn't cause races.
-        let _env_lock = ENV_LOCK.lock().unwrap();
-        env::remove_var(CONFIG_ENV);
-
-        assert!(FullConfig::parse(r#"
-            [development]
-            address = 0000
-        "#.to_string(), TEST_CONFIG_FILENAME).is_err());
-
-        assert!(FullConfig::parse(r#"
-            [development]
-            address = true
-        "#.to_string(), TEST_CONFIG_FILENAME).is_err());
-
-        assert!(FullConfig::parse(r#"
-            [development]
-            address = "........"
-        "#.to_string(), TEST_CONFIG_FILENAME).is_err());
-
-        assert!(FullConfig::parse(r#"
-            [staging]
-            address = "1.2.3.4:100"
-        "#.to_string(), TEST_CONFIG_FILENAME).is_err());
-    }
-
-    // Only do this test when the tls feature is disabled since the file paths
-    // we're supplying don't actually exist.
-    #[test]
-    fn test_good_tls_values() {
-        // Take the lock so changing the environment doesn't cause races.
-        let _env_lock = ENV_LOCK.lock().unwrap();
-        env::set_var(CONFIG_ENV, "dev");
-
-        assert!(FullConfig::parse(r#"
-            [staging]
-            tls = { certs = "some/path.pem", key = "some/key.pem" }
-        "#.to_string(), TEST_CONFIG_FILENAME).is_ok());
-
-        assert!(FullConfig::parse(r#"
-            [staging.tls]
-            certs = "some/path.pem"
-            key = "some/key.pem"
-        "#.to_string(), TEST_CONFIG_FILENAME).is_ok());
-
-        assert!(FullConfig::parse(r#"
-            [global.tls]
-            certs = "some/path.pem"
-            key = "some/key.pem"
-        "#.to_string(), TEST_CONFIG_FILENAME).is_ok());
-
-        assert!(FullConfig::parse(r#"
-            [global]
-            tls = { certs = "some/path.pem", key = "some/key.pem" }
-        "#.to_string(), TEST_CONFIG_FILENAME).is_ok());
-    }
-
-    #[test]
-    fn test_bad_tls_config() {
-        // Take the lock so changing the environment doesn't cause races.
-        let _env_lock = ENV_LOCK.lock().unwrap();
-        env::remove_var(CONFIG_ENV);
-
-        assert!(FullConfig::parse(r#"
-            [development]
-            tls = "hello"
-        "#.to_string(), TEST_CONFIG_FILENAME).is_err());
-
-        assert!(FullConfig::parse(r#"
-            [development]
-            tls = { certs = "some/path.pem" }
-        "#.to_string(), TEST_CONFIG_FILENAME).is_err());
-
-        assert!(FullConfig::parse(r#"
-            [development]
-            tls = { certs = "some/path.pem", key = "some/key.pem", extra = "bah" }
-        "#.to_string(), TEST_CONFIG_FILENAME).is_err());
-
-        assert!(FullConfig::parse(r#"
-            [staging]
-            tls = { cert = "some/path.pem", key = "some/key.pem" }
-        "#.to_string(), TEST_CONFIG_FILENAME).is_err());
-    }
-
-    #[test]
-    fn test_good_port_values() {
-        // Take the lock so changing the environment doesn't cause races.
-        let _env_lock = ENV_LOCK.lock().unwrap();
-        env::set_var(CONFIG_ENV, "stage");
-
-        check_config!(FullConfig::parse(r#"
-                          [stage]
-                          port = 100
-                      "#.to_string(), TEST_CONFIG_FILENAME), {
-                          default_config(Staging).port(100)
-                      });
-
-        check_config!(FullConfig::parse(r#"
-                          [stage]
-                          port = 6000
-                      "#.to_string(), TEST_CONFIG_FILENAME), {
-                          default_config(Staging).port(6000)
-                      });
-
-        check_config!(FullConfig::parse(r#"
-                          [stage]
-                          port = 65535
-                      "#.to_string(), TEST_CONFIG_FILENAME), {
-                          default_config(Staging).port(65535)
-                      });
-    }
-
-    #[test]
-    fn test_bad_port_values() {
-        // Take the lock so changing the environment doesn't cause races.
-        let _env_lock = ENV_LOCK.lock().unwrap();
-        env::remove_var(CONFIG_ENV);
-
-        assert!(FullConfig::parse(r#"
-            [development]
-            port = true
-        "#.to_string(), TEST_CONFIG_FILENAME).is_err());
-
-        assert!(FullConfig::parse(r#"
-            [production]
-            port = "hello"
-        "#.to_string(), TEST_CONFIG_FILENAME).is_err());
-
-        assert!(FullConfig::parse(r#"
-            [staging]
-            port = -1
-        "#.to_string(), TEST_CONFIG_FILENAME).is_err());
-
-        assert!(FullConfig::parse(r#"
-            [staging]
-            port = 65536
-        "#.to_string(), TEST_CONFIG_FILENAME).is_err());
-
-        assert!(FullConfig::parse(r#"
-            [staging]
-            port = 105836
-        "#.to_string(), TEST_CONFIG_FILENAME).is_err());
-    }
-
-    #[test]
-    fn test_good_workers_values() {
-        // Take the lock so changing the environment doesn't cause races.
-        let _env_lock = ENV_LOCK.lock().unwrap();
-        env::set_var(CONFIG_ENV, "stage");
-
-        check_config!(FullConfig::parse(r#"
-                          [stage]
-                          workers = 1
-                      "#.to_string(), TEST_CONFIG_FILENAME), {
-                          default_config(Staging).workers(1)
-                      });
-=======
 mod tests {
     use std::net::Ipv4Addr;
     use figment::Figment;
->>>>>>> eeeab889
 
     use crate::config::{Config, TlsConfig};
     use crate::trace::LogLevel;
