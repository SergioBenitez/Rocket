#![recursion_limit="256"]

#![doc(html_root_url = "https://api.rocket.rs/v0.5")]
#![doc(html_favicon_url = "https://rocket.rs/images/favicon.ico")]
#![doc(html_logo_url = "https://rocket.rs/images/logo-boxed.png")]

#![warn(rust_2018_idioms)]

//! # Rocket - Core API Documentation
//!
//! Hello, and welcome to the core Rocket API documentation!
//!
//! This API documentation is highly technical and is purely a reference.
//! There's an [overview] of Rocket on the main site as well as a [full,
//! detailed guide]. If you'd like pointers on getting started, see the
//! [quickstart] or [getting started] chapters of the guide.
//!
//! You may also be interested in looking at the
//! [`rocket_contrib`](../rocket_contrib) documentation, which contains
//! automatic JSON (de)serialiazation, templating support, static file serving,
//! and other useful features.
//!
//! [overview]: https://rocket.rs/v0.5/overview
//! [full, detailed guide]: https://rocket.rs/v0.5/guide
//! [quickstart]: https://rocket.rs/v0.5/guide/quickstart
//! [getting started]: https://rocket.rs/v0.5/guide/getting-started
//!
//! ## Libraries
//!
//! Rocket's functionality is split into two crates:
//!
//!   1. Core - This core library. Needed by every Rocket application.
//!   2. [Contrib](../rocket_contrib) - Provides useful functionality for many
//!      Rocket applications. Completely optional.
//!
//! ## Usage
//!
//! First, depend on `rocket` in `Cargo.toml`:
//!
//! ```toml
//! [dependencies]
//! rocket = "0.5.0-dev"
//! ```
//!
//! Then, add the following to the top of your `main.rs` file:
//!
//! ```rust
//! #[macro_use] extern crate rocket;
//! # #[get("/")] fn hello() { }
//! # fn main() { rocket::ignite().mount("/", routes![hello]); }
//! ```
//!
//! See the [guide](https://rocket.rs/v0.5/guide) for more information on how to
//! write Rocket applications. Here's a simple example to get you started:
//!
//! ```rust,no_run
//! #[macro_use] extern crate rocket;
//!
//! #[get("/")]
//! fn hello() -> &'static str {
//!     "Hello, world!"
//! }
//!
//! #[launch]
//! fn rocket() -> rocket::Rocket {
//!     rocket::ignite().mount("/", routes![hello])
//! }
//! ```
//!
//! ## Configuration
//!
//! Rocket and Rocket libraries are configured via the `Rocket.toml` file and/or
//! `ROCKET_{PARAM}` environment variables. For more information on how to
//! configure Rocket, see the [configuration section] of the guide as well as
//! the [`config`] module documentation.
//!
//! [configuration section]: https://rocket.rs/v0.5/guide/configuration/
//!
//! ## Testing
//!
//! The [`local`] module contains structures that facilitate unit and
//! integration testing of a Rocket application. The top-level [`local`] module
//! documentation and the [testing chapter of the guide] include detailed
//! examples.
//!
//! [testing chapter of the guide]: https://rocket.rs/v0.5/guide/testing/#testing

#[allow(unused_imports)] #[macro_use] extern crate rocket_codegen;
pub use rocket_codegen::*;
pub use async_trait::*;

<<<<<<< HEAD
#[macro_use] extern crate tracing;
#[macro_use] extern crate pear;
=======
#[macro_use] extern crate log;
>>>>>>> 549c9241

#[doc(hidden)]
pub use yansi;
pub use futures;
pub use tokio;

#[macro_use] pub mod outcome;
pub mod local;
pub mod request;
pub mod response;
pub mod config;
pub mod data;
pub mod handler;
pub mod fairing;
pub mod error;
<<<<<<< HEAD
pub mod shutdown;
pub mod trace;
=======
pub mod catcher;
>>>>>>> 549c9241

// Reexport of HTTP everything.
pub mod http {
    //! Types that map to concepts in HTTP.
    //!
    //! This module exports types that map to HTTP concepts or to the underlying
    //! HTTP library when needed.

    #[doc(inline)]
    pub use rocket_http::*;
}

mod shutdown;
mod router;
mod rocket;
mod codegen;
mod ext;

#[doc(inline)] pub use crate::response::Response;
#[doc(hidden)] pub use crate::codegen::{StaticRouteInfo, StaticCatcherInfo};
#[doc(inline)] pub use crate::data::Data;
#[doc(inline)] pub use crate::config::Config;
#[doc(inline)] pub use crate::catcher::Catcher;
pub use crate::router::Route;
pub use crate::request::{Request, State};
pub use crate::rocket::{Cargo, Rocket};
pub use crate::shutdown::Shutdown;

/// Alias to [`Rocket::ignite()`] Creates a new instance of `Rocket`.
pub fn ignite() -> Rocket {
    Rocket::ignite()
}

/// Alias to [`Rocket::custom()`]. Creates a new instance of `Rocket` with a
/// custom configuration.
pub fn custom(config: Config) -> Rocket {
    Rocket::custom(config)
}

// TODO.async: More thoughtful plan for async tests
/// WARNING: This is unstable! Do not use this method outside of Rocket!
#[doc(hidden)]
pub fn async_test<R>(fut: impl std::future::Future<Output = R> + Send) -> R {
    tokio::runtime::Builder::new()
        .basic_scheduler()
        .enable_all()
        .build()
        .expect("create tokio runtime")
        .block_on(fut)
}

/// WARNING: This is unstable! Do not use this method outside of Rocket!
#[doc(hidden)]
pub fn async_main<R>(fut: impl std::future::Future<Output = R> + Send) -> R {
    tokio::runtime::Builder::new()
        .threaded_scheduler()
        .enable_all()
        .build()
        .expect("create tokio runtime")
        .block_on(fut)
}<|MERGE_RESOLUTION|>--- conflicted
+++ resolved
@@ -89,12 +89,8 @@
 pub use rocket_codegen::*;
 pub use async_trait::*;
 
-<<<<<<< HEAD
 #[macro_use] extern crate tracing;
 #[macro_use] extern crate pear;
-=======
-#[macro_use] extern crate log;
->>>>>>> 549c9241
 
 #[doc(hidden)]
 pub use yansi;
@@ -110,12 +106,8 @@
 pub mod handler;
 pub mod fairing;
 pub mod error;
-<<<<<<< HEAD
-pub mod shutdown;
+pub mod catcher;
 pub mod trace;
-=======
-pub mod catcher;
->>>>>>> 549c9241
 
 // Reexport of HTTP everything.
 pub mod http {
