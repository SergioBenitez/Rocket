[package]
name = "rocket"
version = "0.2.0"
authors = ["Sergio Benitez <sb@sergio.bz>"]
description = """
Web framework for nightly with a focus on ease-of-use, expressibility, and speed.
"""
documentation = "https://api.rocket.rs/rocket/"
homepage = "https://rocket.rs"
repository = "https://github.com/SergioBenitez/Rocket"
readme = "../README.md"
keywords = ["rocket", "web", "framework", "server"]
license = "MIT/Apache-2.0"
build = "build.rs"
categories = ["web-programming::http-server"]

[dependencies]
term-painter = "^0.2"
url = "^1"
hyper = { version = "0.10.4", default-features = false }
toml = { version = "^0.2", default-features = false }
num_cpus = "1"
state = "^0.2"
time = "^0.1"
<<<<<<< HEAD
slog = "1.2"
slog-term = "1.4.0"
slog-scope = "0.2.2"
=======
memchr = "1"
>>>>>>> 46f753e1

[dependencies.cookie]
version = "^0.6"
default-features = false
features = ["percent-encode"]

[dev-dependencies]
lazy_static = "0.2"
rocket_codegen = { version = "0.2.0", path = "../codegen" }

[build-dependencies]
ansi_term = "^0.9"
version_check = "^0.1"

[features]
testing = []<|MERGE_RESOLUTION|>--- conflicted
+++ resolved
@@ -22,13 +22,10 @@
 num_cpus = "1"
 state = "^0.2"
 time = "^0.1"
-<<<<<<< HEAD
 slog = "1.2"
 slog-term = "1.4.0"
 slog-scope = "0.2.2"
-=======
 memchr = "1"
->>>>>>> 46f753e1
 
 [dependencies.cookie]
 version = "^0.6"
