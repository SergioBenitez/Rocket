--- conflicted
+++ resolved
@@ -393,10 +393,7 @@
         info_!("port: {}", White.paint(&config.port));
         info_!("log: {}", White.paint(config.log_level));
         info_!("workers: {}", White.paint(config.workers));
-<<<<<<< HEAD
         info_!("secret key: {}", White.paint(config.secret_key.kind()));
-=======
-        info_!("session key: {}", White.paint(config.session_key.kind()));
         info_!("limits: {}", White.paint(&config.limits));
 
         let tls_configured = config.tls.is_some();
@@ -410,7 +407,6 @@
                 info_!("tls: {}", White.paint("disabled"));
             }
         }
->>>>>>> 30fac329
 
         for (name, value) in config.extras() {
             info_!("{} {}: {}",
