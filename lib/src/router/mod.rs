--- conflicted
+++ resolved
@@ -32,32 +32,16 @@
     }
 
     pub fn route<'b>(&'b self, req: &Request) -> Vec<&'b Route> {
-<<<<<<< HEAD
-        trace!("Trying to route: {}", req);
-        // let num_segments = req.uri.segment_count();
-        // self.routes.get(&(req.method, num_segments)).map_or(vec![], |routes| {
-        self.routes.get(&req.method()).map_or(vec![], |routes| {
-            let mut matches: Vec<_> = routes.iter()
-=======
         // Note that routes are presorted by rank on each `add`.
         let matches = self.routes.get(&req.method()).map_or(vec![], |routes| {
             routes.iter()
->>>>>>> d89c2a0c
                 .filter(|r| r.collides_with(req))
                 .collect()
         });
 
-<<<<<<< HEAD
-            // FIXME: Presort vector to avoid a sort on each route.
-            matches.sort_by(|a, b| a.rank.cmp(&b.rank));
-            trace!("All matches: {:?}", matches);
-            matches
-        })
-=======
-        trace_!("Routing the request: {}", req);
-        trace_!("All matches: {:?}", matches);
+        trace!("Routing the request: {}", req);
+        trace!("All matches: {:?}", matches);
         matches
->>>>>>> d89c2a0c
     }
 
     pub fn has_collisions(&self) -> bool {
